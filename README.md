<<<<<<< HEAD
# Sensorimotor Task Catalogue

### Planned Features

* [ ]  **Sensorimotor Task and Environment Format** (STEF) model description format for task constituents
* [ ]  Growing collection of predefined environments in STEF
* [ ]  Growing collection of predefined tasks
* [ ]
=======
# Task Catalogue

## Tasks

| Task               | Type       | Description                                                        | Embodied           | Train time |
|--------------------|------------|--------------------------------------------------------------------|--------------------|------------|
| LocateSprite-v0    | Oculomotor | Locate and fixate a sprite on an empty canvas.                     | :x:                |            |
| LocateTopSprite-v0 | Oculomotor | Locate and fixate the topmost of three sprites on an empty canvas. | :x:                |            |
| FingerOpp-v0       | Dexterity  |                                                                    | :white_check_mark: |            |
| FreeFingerOpp-v0   | Dexterity  |                                                                    | :white_check_mark: |            |
| ManipulateBlock-v0 | Dexterity  |                                                                    | :white_check_mark: |            |

## Planned Tasks

- Spatial Navigation
- Reaching
- 1-2-3-Go

| Task               | Type       | Description                                                        | Embodied           | Train time |
|--------------------|------------|--------------------------------------------------------------------|--------------------|------------|
| Tapping-v0   | Dexterity  | Tap a specific finger on a surface.                                | :white_check_mark: |            |
| SequentialTapping-v0   | Dexterity  | Tap fingers on a surface in a specific sequence.         | :white_check_mark: |            |
| RhythmicTapping-v0   | Dexterity  | Tap a specific finger in rhythm with an auditory cue.      | :white_check_mark: |            |
| ComplexRhythmicTapping-v0   | Dexterity  | Tap fingers in rhythm with an auditory cue, where different tones refer to different fingers. | :white_check_mark: |            |


## Body Parts

- [x] Hand
- [ ] Eye
- [ ] Neck
- [ ] Head (Eye + Neck)
- [ ] Arm

## Benchmarking Results
![angorapy.org](https://img.shields.io/badge/AngoraPy-v0.11.0-blue)
>>>>>>> dd5752c0
<|MERGE_RESOLUTION|>--- conflicted
+++ resolved
@@ -1,4 +1,4 @@
-<<<<<<< HEAD
+
 # Sensorimotor Task Catalogue
 
 ### Planned Features
@@ -7,8 +7,6 @@
 * [ ]  Growing collection of predefined environments in STEF
 * [ ]  Growing collection of predefined tasks
 * [ ]
-=======
-# Task Catalogue
 
 ## Tasks
 
@@ -44,4 +42,3 @@
 
 ## Benchmarking Results
 ![angorapy.org](https://img.shields.io/badge/AngoraPy-v0.11.0-blue)
->>>>>>> dd5752c0
